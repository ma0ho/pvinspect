--- conflicted
+++ resolved
@@ -358,20 +358,12 @@
         return array
 
     class LazyData:
-<<<<<<< HEAD
-        @staticmethod
-        @lru_cache(maxsize=SEQUENCE_MAX_CACHE_SIZE, typed=True)
-        def _load(
-            load_fn: Callable[None, np.ndarray],
-            checks: Tuple[Callable[np.ndarray, np.ndarray]],
-=======
         @classmethod
         @lru_cache(maxsize=SEQUENCE_MAX_CACHE_SIZE, typed=True)
         def _load(
             cls,
             load_fn: Callable[[], np.ndarray],
             checks: Tuple[Callable[[np.ndarray], np.ndarray]],
->>>>>>> 04cd4673
         ) -> np.ndarray:
             data = load_fn()
 
@@ -379,15 +371,6 @@
             for check in checks:
                 data = check(data)
 
-<<<<<<< HEAD
-            return data
-
-        def __init__(self, load_fn: Callable[None, np.ndarray]):
-            self._load_fn = load_fn
-            self._checks: List[Callable[np.ndarray, np.ndarray]] = list()
-
-        def __getattr__(self, name: str):
-=======
             # make it immutable
             data.setflags(write=False)
 
@@ -399,7 +382,6 @@
 
         def __getattr__(self, name: str):
             # forward to numpy
->>>>>>> 04cd4673
             data = self._load(self._load_fn, tuple(self._checks))
             return getattr(data, name)
 
@@ -407,18 +389,12 @@
             data = self._load(self._load_fn, tuple(self._checks))
             return data[s]
 
-<<<<<<< HEAD
-        def push_check(self, fn: Callable[np.ndarray, np.ndarray]):
-            self._checks.append(fn)
-
-=======
         def push_check(self, fn: Callable[[np.ndarray], np.ndarray]):
             self._checks.append(fn)
 
         def load(self) -> np.ndarray:
             return self._load(self._load_fn, tuple(self._checks))
 
->>>>>>> 04cd4673
     def __init__(
         self,
         data: np.ndarray,
@@ -447,10 +423,7 @@
 
         if isinstance(data, np.ndarray):
             self._data = Image._unify_dtypes(self._data)
-<<<<<<< HEAD
-=======
             self._data.setflags(write=False)
->>>>>>> 04cd4673
         else:
             self._data.push_check(Image._unify_dtypes)
 
